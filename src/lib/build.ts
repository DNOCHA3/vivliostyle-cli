--- conflicted
+++ resolved
@@ -123,11 +123,7 @@
 
   const metadata = await loadMetadata(page);
   const toc = await loadTOC(page);
-<<<<<<< HEAD
-  const cover = await loadCover(page);
-=======
   const coverItem = cover ? await loadCover(page) : null;
->>>>>>> c649eaa5
 
   await page.emulateMediaType('print');
   await page.waitForFunction(
@@ -158,11 +154,7 @@
   const post = await PostProcess.load(pdf);
   await post.metadata(metadata);
   await post.toc(toc);
-<<<<<<< HEAD
-  await post.cover(cover, root);
-=======
   await post.cover(coverItem, root);
->>>>>>> c649eaa5
   await post.save(outputFile, { pressReady });
 
   log(`🎉  Done`);
