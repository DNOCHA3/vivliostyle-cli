import { init } from '../init';
import { gracefulError } from '../util';
import { setupInitParserProgram } from './init.parser';

try {
  const program = setupInitParserProgram();
  program.parse(process.argv);
  const options = program.opts();
  init({
    title: options.title,
    author: options.author,
    language: options.language,
    size: options.size,
    theme: options.theme,
  }).catch(gracefulError);
} catch (err) {
  gracefulError(err);
<<<<<<< HEAD
}

export default async function init(cliFlags: InitCliFlags) {
  const vivliostyleConfigPath = path.join(cwd, 'vivliostyle.config.js');

  if (fs.existsSync(vivliostyleConfigPath)) {
    return log(
      `${chalk.yellow('vivliostyle.config.js already exists. aborting.')}`,
    );
  }

  // prettier-ignore
  const vivliostyleConfig = `module.exports = {
  title: '${ cliFlags.title || 'Principia'}', // populated into 'publication.json', default to 'title' of the first entry or 'name' in 'package.json'.
  author: '${cliFlags.author || 'Isaac Newton'}', // default to 'author' in 'package.json' or undefined
  ${cliFlags.language ? '' : '// '}language: '${cliFlags.language || 'la'}',
  // readingProgression: 'rtl', // reading progression direction, 'ltr' or 'rtl'.
  ${cliFlags.size ? '' : '// '}size: '${cliFlags.size || 'A4'}',
  ${cliFlags.theme ? '' : '// '}theme: '${cliFlags.theme || ''}', // .css or local dir or npm package. default to undefined
  image: '${CONTAINER_IMAGE}',
  entry: [ // **required field**
    // 'introduction.md', // 'title' is automatically guessed from the file (frontmatter > first heading)
    // {
    //   path: 'epigraph.md',
    //   title: 'おわりに', // title can be overwritten (entry > file),
    //   theme: '@vivliostyle/theme-whatever' // theme can be set individually. default to root 'theme'
    // },
    // 'glossary.html' // html is also acceptable
  ], // 'entry' can be 'string' or 'object' if there's only single markdown file
  // entryContext: './manuscripts', // default to '.' (relative to 'vivliostyle.config.js')
  // output: [ // path to generate draft file(s). default to '{title}.pdf'
  //   './output.pdf', // the output format will be inferred from the name.
  //   {
  //     path: './book',
  //     format: 'webpub',
  //   },
  // ],
  // workspaceDir: '.vivliostyle', // directory which is saved intermediate files.
  // toc: true, // whether generate and include ToC HTML or not, default to 'false'.
  // cover: './cover.png', // cover image. default to undefined.
  // vfm: { // options of VFM processor
  //   hardLineBreaks: true, // converts line breaks of VFM to <br> tags. default to 'false'.
  //   disableFormatHtml: true, // disables HTML formatting. default to 'false'.
  // },
};
`;

  fs.writeFileSync(vivliostyleConfigPath, vivliostyleConfig);
  log(`Successfully created ${chalk.cyan('vivliostyle.config.js')}`);
=======
>>>>>>> 651ff08d
}<|MERGE_RESOLUTION|>--- conflicted
+++ resolved
@@ -15,56 +15,4 @@
   }).catch(gracefulError);
 } catch (err) {
   gracefulError(err);
-<<<<<<< HEAD
-}
-
-export default async function init(cliFlags: InitCliFlags) {
-  const vivliostyleConfigPath = path.join(cwd, 'vivliostyle.config.js');
-
-  if (fs.existsSync(vivliostyleConfigPath)) {
-    return log(
-      `${chalk.yellow('vivliostyle.config.js already exists. aborting.')}`,
-    );
-  }
-
-  // prettier-ignore
-  const vivliostyleConfig = `module.exports = {
-  title: '${ cliFlags.title || 'Principia'}', // populated into 'publication.json', default to 'title' of the first entry or 'name' in 'package.json'.
-  author: '${cliFlags.author || 'Isaac Newton'}', // default to 'author' in 'package.json' or undefined
-  ${cliFlags.language ? '' : '// '}language: '${cliFlags.language || 'la'}',
-  // readingProgression: 'rtl', // reading progression direction, 'ltr' or 'rtl'.
-  ${cliFlags.size ? '' : '// '}size: '${cliFlags.size || 'A4'}',
-  ${cliFlags.theme ? '' : '// '}theme: '${cliFlags.theme || ''}', // .css or local dir or npm package. default to undefined
-  image: '${CONTAINER_IMAGE}',
-  entry: [ // **required field**
-    // 'introduction.md', // 'title' is automatically guessed from the file (frontmatter > first heading)
-    // {
-    //   path: 'epigraph.md',
-    //   title: 'おわりに', // title can be overwritten (entry > file),
-    //   theme: '@vivliostyle/theme-whatever' // theme can be set individually. default to root 'theme'
-    // },
-    // 'glossary.html' // html is also acceptable
-  ], // 'entry' can be 'string' or 'object' if there's only single markdown file
-  // entryContext: './manuscripts', // default to '.' (relative to 'vivliostyle.config.js')
-  // output: [ // path to generate draft file(s). default to '{title}.pdf'
-  //   './output.pdf', // the output format will be inferred from the name.
-  //   {
-  //     path: './book',
-  //     format: 'webpub',
-  //   },
-  // ],
-  // workspaceDir: '.vivliostyle', // directory which is saved intermediate files.
-  // toc: true, // whether generate and include ToC HTML or not, default to 'false'.
-  // cover: './cover.png', // cover image. default to undefined.
-  // vfm: { // options of VFM processor
-  //   hardLineBreaks: true, // converts line breaks of VFM to <br> tags. default to 'false'.
-  //   disableFormatHtml: true, // disables HTML formatting. default to 'false'.
-  // },
-};
-`;
-
-  fs.writeFileSync(vivliostyleConfigPath, vivliostyleConfig);
-  log(`Successfully created ${chalk.cyan('vivliostyle.config.js')}`);
-=======
->>>>>>> 651ff08d
 }