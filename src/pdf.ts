import chalk from 'chalk';
import shelljs from 'shelljs';
import terminalLink from 'terminal-link';
import path from 'upath';
import { URL } from 'url';
import {
  checkBrowserAvailability,
  downloadBrowser,
  launchBrowser,
} from './browser';
import { ManuscriptEntry, MergedConfig } from './config';
import {
  checkContainerEnvironment,
  collectVolumeArgs,
  runContainer,
  toContainerPath,
} from './container';
import { Meta, Payload, TOCItem } from './global-viewer';
import { PdfOutput } from './output';
import { PostProcess } from './postprocess';
import { prepareServer } from './server';
import {
  debug,
  logError,
  logInfo,
  logSuccess,
  logUpdate,
  startLogging,
} from './util';

type PuppeteerPage = Resolved<
  ReturnType<Resolved<ReturnType<typeof launchBrowser>>['newPage']>
>;

export type BuildPdfOptions = Omit<MergedConfig, 'outputs' | 'input'> & {
  input: string;
  target: PdfOutput;
};

export async function buildPDFWithContainer(
  option: BuildPdfOptions,
): Promise<string | null> {
  const bypassedOption = {
    ...option,
    input: toContainerPath(option.input),
    target: {
      ...option.target,
      path: toContainerPath(option.target.path),
    },
    entryContextDir: toContainerPath(option.entryContextDir),
    workspaceDir: toContainerPath(option.workspaceDir),
    customStyle: option.customStyle && toContainerPath(option.customStyle),
    customUserStyle:
      option.customUserStyle && toContainerPath(option.customUserStyle),
    sandbox: false,
  };

  await runContainer({
    image: option.image,
    userVolumeArgs: collectVolumeArgs([
      option.workspaceDir,
      path.dirname(option.target.path),
    ]),
    commandArgs: [
      'build',
      '--bypassed-pdf-builder-option',
      JSON.stringify(bypassedOption),
    ],
  });

  return option.target.path;
}

export async function buildPDF({
  input,
  target,
  workspaceDir,
  size,
  customStyle,
  customUserStyle,
  singleDoc,
  executableChromium,
  image,
  sandbox,
  verbose,
  timeout,
  entryContextDir,
  entries,
  httpServer,
  viewer,
}: BuildPdfOptions): Promise<string | null> {
  const isInContainer = checkContainerEnvironment();
  logUpdate(`Launching build environment`);

  const { viewerFullUrl } = await prepareServer({
    input,
    workspaceDir,
    httpServer,
    viewer,
    size,
    style: customStyle,
    userStyle: customUserStyle,
    singleDoc,
    quick: false,
  });
  debug('viewerFullUrl', viewerFullUrl);

  debug(`Executing Chromium path: ${executableChromium}`);
  if (!checkBrowserAvailability(executableChromium)) {
    const puppeteerDir = path.dirname(
      require.resolve('puppeteer-core/package.json'),
    );
    if (!path.relative(puppeteerDir, executableChromium).startsWith('..')) {
      // The browser on puppeteer-core isn't downloaded first time starting CLI so try to download it
      await downloadBrowser();
    } else {
      // executableChromium seems to be specified explicitly
      throw new Error(
        `Cannot find the browser. Please check the executable chromium path: ${executableChromium}`,
      );
    }
  }
  const browser = await launchBrowser({
    headless: true,
    executablePath: executableChromium,
    args: [
      '--allow-file-access-from-files',
      // FIXME: We seem have to disable sandbox now
      // https://github.com/vivliostyle/vivliostyle-cli/issues/186
      sandbox ? '' : '--no-sandbox',
      '--disable-web-security',
      isInContainer ? '--disable-dev-shm-usage' : '',
    ],
  });
  const browserVersion = await browser.version();
  debug(chalk.green('success'), `browserVersion=${browserVersion}`);

  logUpdate('Building pages');

  // FIXME: This issue was reported but all workaround didn't fix
  // https://github.com/puppeteer/puppeteer/issues/4039
  await new Promise((res) => setTimeout(res, 1000));
  const page = await browser.newPage();

  page.on('pageerror', (error) => {
    logError(chalk.red(error.message));
  });

  page.on('console', (msg) => {
    switch (msg.type()) {
      case 'error':
        if (/\/vivliostyle-viewer\.js$/.test(msg.location().url ?? '')) {
          logError(msg.text());
          throw msg.text();
        }
        return;
      case 'debug':
        if (/time slice/.test(msg.text())) {
          return;
        }
        break;
    }
    if (!verbose) {
      return;
    }
    if (msg.type() === 'error') {
      logError(msg.text());
    } else {
      logInfo(msg.text());
    }
  });

  let lastEntry: ManuscriptEntry | undefined;

  function stringifyEntry(entry: ManuscriptEntry) {
    const formattedSourcePath = chalk.bold.cyan(
      path.relative(entryContextDir, entry.source),
    );
    return `${terminalLink(formattedSourcePath, 'file://' + entry.source, {
      fallback: () => formattedSourcePath,
    })} ${entry.title ? chalk.gray(entry.title) : ''}`;
  }

  function handleEntry(response: any) {
    const entry = entries.find((entry): entry is ManuscriptEntry => {
      if (!('source' in entry)) {
        return false;
      }
      const url = new URL(response.url());
      return url.protocol === 'file:'
        ? entry.target === url.pathname
        : path.relative(workspaceDir, entry.target) ===
            url.pathname.substring(1);
    });
    if (entry) {
      if (!lastEntry) {
        lastEntry = entry;
        return logUpdate(stringifyEntry(entry));
      }
      logSuccess(stringifyEntry(lastEntry));
      startLogging(stringifyEntry(entry));
      lastEntry = entry;
    }
  }

  page.on('response', (response) => {
    debug(
      chalk.gray('viewer:response'),
      chalk.green(response.status().toString()),
      response.url(),
    );

    handleEntry(response);

    if (300 > response.status() && 200 <= response.status()) return;
    // file protocol doesn't have status code
    if (response.url().startsWith('file://') && response.ok()) return;

    logError(chalk.red(`${response.status()}`, response.url()));
    startLogging();
    // debug(chalk.red(`${response.status()}`, response.url()));
  });

  let remainTime = timeout;
  const startTime = Date.now();

  await page.setDefaultNavigationTimeout(timeout);
  await page.goto(viewerFullUrl, { waitUntil: 'networkidle0' });
  await page.waitForFunction(
    /* istanbul ignore next */ () => !!window.coreViewer,
  );

  await page.emulateMediaType('print');
  await page.waitForFunction(
    /* istanbul ignore next */
    () => window.coreViewer.readyState === 'complete',
    {
      polling: 1000,
      timeout,
    },
  );

  if (lastEntry) {
    logSuccess(stringifyEntry(lastEntry));
  }

<<<<<<< HEAD
  const pageProgression = await page.evaluate(() =>
    document
      .querySelector('#vivliostyle-viewer-viewport')
      ?.getAttribute('data-vivliostyle-page-progression') === 'rtl'
      ? 'rtl'
      : 'ltr',
  );
  const viewerCoreVersion = await page.evaluate(() =>
    document
      .querySelector('#vivliostyle-menu_settings .version')
      ?.textContent?.replace(/^.*?: (\d[-+.\w]+).*$/, '$1'),
=======
  const viewerCoreVersion = await page.evaluate(
    /* istanbul ignore next */ () =>
      document
        .querySelector('#vivliostyle-menu_settings .version')
        ?.textContent?.replace(/^.*?: (\d[-+.\w]+).*$/, '$1'),
>>>>>>> 651ff08d
  );
  const metadata = await loadMetadata(page);
  const toc = await loadTOC(page);

  remainTime -= Date.now() - startTime;
  if (remainTime <= 0) {
    throw new Error('Typesetting process timed out');
  }
  debug('Remaining timeout:', remainTime);

  startLogging('Building PDF');

  const pdf = await page.pdf({
    margin: {
      top: 0,
      bottom: 0,
      right: 0,
      left: 0,
    },
    printBackground: true,
    preferCSSPageSize: true,
    timeout: remainTime,
  });

  await browser.close();

  logUpdate('Processing PDF');
  shelljs.mkdir('-p', path.dirname(target.path));

  const post = await PostProcess.load(pdf);
  await post.metadata(metadata, {
    pageProgression,
    browserVersion,
    viewerCoreVersion,
    // If custom viewer is set and its version info is not available,
    // there is no guarantee that the default creator option is correct.
    disableCreatorOption: !!viewer && !viewerCoreVersion,
  });
  await post.toc(toc);
  await post.save(target.path, {
    preflight: target.preflight,
    preflightOption: target.preflightOption,
    image,
  });

  return target.path;
}

async function loadMetadata(page: PuppeteerPage): Promise<Meta> {
  return page.evaluate(
    /* istanbul ignore next */ () => window.coreViewer.getMetadata(),
  );
}

// Show and hide the TOC in order to read its contents.
// Chromium needs to see the TOC links in the DOM to add
// the PDF destinations used during postprocessing.
async function loadTOC(page: PuppeteerPage): Promise<TOCItem[]> {
  return page.evaluate(
    /* istanbul ignore next */ () =>
      new Promise<TOCItem[]>((resolve) => {
        function listener(payload: Payload) {
          if (payload.a !== 'toc') {
            return;
          }
          window.coreViewer.removeListener('done', listener);
          window.coreViewer.showTOC(false);
          resolve(window.coreViewer.getTOC());
        }
        window.coreViewer.addListener('done', listener);
        window.coreViewer.showTOC(true);
      }),
  );
}<|MERGE_RESOLUTION|>--- conflicted
+++ resolved
@@ -244,25 +244,19 @@
     logSuccess(stringifyEntry(lastEntry));
   }
 
-<<<<<<< HEAD
-  const pageProgression = await page.evaluate(() =>
-    document
-      .querySelector('#vivliostyle-viewer-viewport')
-      ?.getAttribute('data-vivliostyle-page-progression') === 'rtl'
-      ? 'rtl'
-      : 'ltr',
-  );
-  const viewerCoreVersion = await page.evaluate(() =>
-    document
-      .querySelector('#vivliostyle-menu_settings .version')
-      ?.textContent?.replace(/^.*?: (\d[-+.\w]+).*$/, '$1'),
-=======
+  const pageProgression = await page.evaluate(
+    /* istanbul ignore next */ () =>
+      document
+        .querySelector('#vivliostyle-viewer-viewport')
+        ?.getAttribute('data-vivliostyle-page-progression') === 'rtl'
+        ? 'rtl'
+        : 'ltr',
+  );
   const viewerCoreVersion = await page.evaluate(
     /* istanbul ignore next */ () =>
       document
         .querySelector('#vivliostyle-menu_settings .version')
         ?.textContent?.replace(/^.*?: (\d[-+.\w]+).*$/, '$1'),
->>>>>>> 651ff08d
   );
   const metadata = await loadMetadata(page);
   const toc = await loadTOC(page);
