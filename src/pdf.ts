--- conflicted
+++ resolved
@@ -1,14 +1,9 @@
 import chalk from 'chalk';
 import fs from 'fs';
-<<<<<<< HEAD
-import path from 'path';
 import puppeteer from 'puppeteer-core';
-=======
-import path from 'upath';
-import puppeteer from 'puppeteer';
->>>>>>> b5330cd0
 import shelljs from 'shelljs';
 import terminalLink from 'terminal-link';
+import path from 'upath';
 import url from 'url';
 import { Meta, Payload, TOCItem } from './broker';
 import { MergedConfig, ParsedEntry } from './config';
